/*
 * Licensed to the Apache Software Foundation (ASF) under one or more
 * contributor license agreements.  See the NOTICE file distributed with
 * this work for additional information regarding copyright ownership.
 * The ASF licenses this file to You under the Apache License, Version 2.0
 * (the "License"); you may not use this file except in compliance with
 * the License.  You may obtain a copy of the License at
 *
 *     http://www.apache.org/licenses/LICENSE-2.0
 *
 * Unless required by applicable law or agreed to in writing, software
 * distributed under the License is distributed on an "AS IS" BASIS,
 * WITHOUT WARRANTIES OR CONDITIONS OF ANY KIND, either express or implied.
 * See the License for the specific language governing permissions and
 * limitations under the License.
 */
package com.alibaba.dubbo.demo.provider;

import com.alibaba.dubbo.demo.DemoService;
<<<<<<< HEAD
import com.alibaba.dubbo.rpc.RpcContext;

import java.text.SimpleDateFormat;
import java.util.Arrays;
import java.util.Date;
import java.util.List;
=======
import com.alibaba.dubbo.demo.TestException;
>>>>>>> d92a97f6

public class DemoServiceImpl implements DemoService {

    public int a = 1;

    @Override
    public String sayHello(String name) {
<<<<<<< HEAD
        if (true) {
            throw new RuntimeException("sayHello");
        }
        System.out.println("[" + new SimpleDateFormat("HH:mm:ss").format(new Date()) + "] Hello " + name + ", request from consumer: " + RpcContext.getContext().getRemoteAddress());
        return "Hello " + name + ", response from provider: " + RpcContext.getContext().getLocalAddress();
=======
        throw new TestException();
        //System.out.println("[" + new SimpleDateFormat("HH:mm:ss").format(new Date()) + "] Hello " + name + ", request from consumer: " + RpcContext.getContext().getRemoteAddress());
        //return "Hello " + name + ", response from provider: " + RpcContext.getContext().getLocalAddress();
    }

    public static Object test() {
        return new RuntimeException("嘻嘻");
    }


    public static void main(String[] args) {
        try {
            Object test = DemoServiceImpl.test();
        } catch (Exception e) {
            System.out.println(123);
            System.out.println(e);
        }

>>>>>>> d92a97f6
    }

}<|MERGE_RESOLUTION|>--- conflicted
+++ resolved
@@ -17,16 +17,14 @@
 package com.alibaba.dubbo.demo.provider;
 
 import com.alibaba.dubbo.demo.DemoService;
-<<<<<<< HEAD
 import com.alibaba.dubbo.rpc.RpcContext;
+import com.alibaba.dubbo.demo.TestException;
+
 
 import java.text.SimpleDateFormat;
 import java.util.Arrays;
 import java.util.Date;
 import java.util.List;
-=======
-import com.alibaba.dubbo.demo.TestException;
->>>>>>> d92a97f6
 
 public class DemoServiceImpl implements DemoService {
 
@@ -34,14 +32,11 @@
 
     @Override
     public String sayHello(String name) {
-<<<<<<< HEAD
         if (true) {
-            throw new RuntimeException("sayHello");
+            throw new TestException();
         }
         System.out.println("[" + new SimpleDateFormat("HH:mm:ss").format(new Date()) + "] Hello " + name + ", request from consumer: " + RpcContext.getContext().getRemoteAddress());
         return "Hello " + name + ", response from provider: " + RpcContext.getContext().getLocalAddress();
-=======
-        throw new TestException();
         //System.out.println("[" + new SimpleDateFormat("HH:mm:ss").format(new Date()) + "] Hello " + name + ", request from consumer: " + RpcContext.getContext().getRemoteAddress());
         //return "Hello " + name + ", response from provider: " + RpcContext.getContext().getLocalAddress();
     }
@@ -59,7 +54,6 @@
             System.out.println(e);
         }
 
->>>>>>> d92a97f6
     }
 
 }